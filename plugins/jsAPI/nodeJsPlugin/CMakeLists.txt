#MIT License
#
#Copyright (c) 2016 MTA SZTAKI
#
#Permission is hereby granted, free of charge, to any person obtaining a copy
#of this software and associated documentation files (the "Software"), to deal
#in the Software without restriction, including without limitation the rights
#to use, copy, modify, merge, publish, distribute, sublicense, and/or sell
#copies of the Software, and to permit persons to whom the Software is
#furnished to do so, subject to the following conditions:
#
#The above copyright notice and this permission notice shall be included in all
#copies or substantial portions of the Software.
#
#THE SOFTWARE IS PROVIDED "AS IS", WITHOUT WARRANTY OF ANY KIND, EXPRESS OR
#IMPLIED, INCLUDING BUT NOT LIMITED TO THE WARRANTIES OF MERCHANTABILITY,
#FITNESS FOR A PARTICULAR PURPOSE AND NONINFRINGEMENT. IN NO EVENT SHALL THE
#AUTHORS OR COPYRIGHT HOLDERS BE LIABLE FOR ANY CLAIM, DAMAGES OR OTHER
#LIABILITY, WHETHER IN AN ACTION OF CONTRACT, TORT OR OTHERWISE, ARISING FROM,
#OUT OF OR IN CONNECTION WITH THE SOFTWARE OR THE USE OR OTHER DEALINGS IN THE
#SOFTWARE.

# Set target properties
set(MY_TARGET_NAME ApeNodeJsPlugin)
set(MY_TARGET_OUTPUT "/node_modules/apertusvr/")

set(BUILD_PATH_DEBUG ${CMAKE_RUNTIME_OUTPUT_DIRECTORY}/Debug)
set(BUILD_PATH_RELEASE ${CMAKE_RUNTIME_OUTPUT_DIRECTORY}/Release)

set(TARGET_MODULE_PATH_DEBUG ${BUILD_PATH_DEBUG}/${MY_TARGET_OUTPUT})
set(TARGET_MODULE_PATH_RELEASE ${BUILD_PATH_RELEASE}/${MY_TARGET_OUTPUT})

# Add all header and cpp files in the directory to the project
set (HEADERS
	ApeNodeJsPlugin.h
	)

set (SOURCES
	ApeNodeJsPlugin.cpp
	)

include_directories(
	${PROJECT_SOURCE_DIR}/common/include
	${JS_API_COMMON_DIR}
	${NODE_SOURCE_DIR}/src
	${NODE_SOURCE_DIR}/deps/uv/include
	${NODE_SOURCE_DIR}/deps/v8/include
	)

# Add the dynamic library target to the project
add_library( ${MY_TARGET_NAME} SHARED ${SOURCES} ${HEADERS} )

# Link with dependency libraries
if (NOT WIN32)
	target_link_libraries( ${MY_TARGET_NAME} dl pthread )
endif ()

# Use nodejs lib
add_library(MY_NODEJS_LIB STATIC IMPORTED)
if (WIN32)
    set_property(TARGET MY_NODEJS_LIB PROPERTY IMPORTED_LOCATION_DEBUG ${NODE_LIB_PATH_DEBUG})
    set_property(TARGET MY_NODEJS_LIB PROPERTY IMPORTED_LOCATION_RELEASE ${NODE_LIB_PATH_RELEASE})
endif ()
# TODO: MY_NODEJS_LIB under unix

# Link dependencies
target_link_libraries( ${MY_TARGET_NAME} ApePluginManager ApeEventManager ApeScene MY_NODEJS_LIB )

# Add preprocessor definitions
set_property( TARGET ${MY_TARGET_NAME} PROPERTY COMPILE_DEFINITIONS )

# Place target xxx into the specified folder in IDEs supporting it
set_property( TARGET ${MY_TARGET_NAME} PROPERTY FOLDER "Plugins/JsAPI" )


if (NOT EXISTS ${BUILD_PATH_DEBUG}/package.json)
	file(COPY ${CMAKE_CURRENT_SOURCE_DIR}/js/package.json DESTINATION ${BUILD_PATH_DEBUG})
endif ()
if (NOT EXISTS ${BUILD_PATH_RELEASE}/package.json)
	file(COPY ${CMAKE_CURRENT_SOURCE_DIR}/js/package.json DESTINATION ${BUILD_PATH_RELEASE})
endif ()

if (NOT EXISTS ${BUILD_PATH_DEBUG}/apeServer.js)
	file(COPY ${CMAKE_CURRENT_SOURCE_DIR}/js/apeServer.js DESTINATION ${BUILD_PATH_DEBUG})
endif ()
if (NOT EXISTS ${BUILD_PATH_RELEASE}/apeServer.js)
	file(COPY ${CMAKE_CURRENT_SOURCE_DIR}/js/apeServer.js DESTINATION ${BUILD_PATH_RELEASE})
endif ()

<<<<<<< HEAD
if (NOT EXISTS ${TARGET_MODULE_PATH_DEBUG}/js)
	file(COPY ${CMAKE_CURRENT_SOURCE_DIR}/js DESTINATION ${TARGET_MODULE_PATH_DEBUG})
endif ()
if (NOT EXISTS ${TARGET_MODULE_PATH_RELEASE}/js)
	file(COPY ${CMAKE_CURRENT_SOURCE_DIR}/js DESTINATION ${TARGET_MODULE_PATH_RELEASE})
endif ()
=======
if (NOT EXISTS ${TARGET_MODULE_PATH_DEBUG}/js/apeHttpApi.js)
	file(COPY ${CMAKE_CURRENT_SOURCE_DIR}/js/apeHttpApi.js DESTINATION ${TARGET_MODULE_PATH_DEBUG}/js)
endif ()
if (NOT EXISTS ${TARGET_MODULE_PATH_RELEASE}/js/apeHttpApi.js)
	file(COPY ${CMAKE_CURRENT_SOURCE_DIR}/js/apeHttpApi.js DESTINATION ${TARGET_MODULE_PATH_RELEASE}/js)
endif ()

# Run npm install command in output folder. This will install node module dependencies according to package.json
add_custom_command(
        TARGET ${MY_TARGET_NAME}
        POST_BUILD
        WORKING_DIRECTORY ${BUILD_PATH_DEBUG}
        COMMAND npm install
        )
add_custom_command(
        TARGET ${MY_TARGET_NAME}
        POST_BUILD
        WORKING_DIRECTORY ${BUILD_PATH_RELEASE}
        COMMAND npm install
        )
>>>>>>> ae8bbb0f
<|MERGE_RESOLUTION|>--- conflicted
+++ resolved
@@ -87,32 +87,10 @@
 	file(COPY ${CMAKE_CURRENT_SOURCE_DIR}/js/apeServer.js DESTINATION ${BUILD_PATH_RELEASE})
 endif ()
 
-<<<<<<< HEAD
 if (NOT EXISTS ${TARGET_MODULE_PATH_DEBUG}/js)
 	file(COPY ${CMAKE_CURRENT_SOURCE_DIR}/js DESTINATION ${TARGET_MODULE_PATH_DEBUG})
 endif ()
 if (NOT EXISTS ${TARGET_MODULE_PATH_RELEASE}/js)
 	file(COPY ${CMAKE_CURRENT_SOURCE_DIR}/js DESTINATION ${TARGET_MODULE_PATH_RELEASE})
-endif ()
-=======
-if (NOT EXISTS ${TARGET_MODULE_PATH_DEBUG}/js/apeHttpApi.js)
-	file(COPY ${CMAKE_CURRENT_SOURCE_DIR}/js/apeHttpApi.js DESTINATION ${TARGET_MODULE_PATH_DEBUG}/js)
-endif ()
-if (NOT EXISTS ${TARGET_MODULE_PATH_RELEASE}/js/apeHttpApi.js)
-	file(COPY ${CMAKE_CURRENT_SOURCE_DIR}/js/apeHttpApi.js DESTINATION ${TARGET_MODULE_PATH_RELEASE}/js)
-endif ()
 
-# Run npm install command in output folder. This will install node module dependencies according to package.json
-add_custom_command(
-        TARGET ${MY_TARGET_NAME}
-        POST_BUILD
-        WORKING_DIRECTORY ${BUILD_PATH_DEBUG}
-        COMMAND npm install
-        )
-add_custom_command(
-        TARGET ${MY_TARGET_NAME}
-        POST_BUILD
-        WORKING_DIRECTORY ${BUILD_PATH_RELEASE}
-        COMMAND npm install
-        )
->>>>>>> ae8bbb0f
+endif ()